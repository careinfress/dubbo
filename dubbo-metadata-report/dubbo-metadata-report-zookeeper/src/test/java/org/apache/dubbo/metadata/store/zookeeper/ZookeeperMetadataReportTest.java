/*
 * Licensed to the Apache Software Foundation (ASF) under one or more
 * contributor license agreements.  See the NOTICE file distributed with
 * this work for additional information regarding copyright ownership.
 * The ASF licenses this file to You under the Apache License, Version 2.0
 * (the "License"); you may not use this file except in compliance with
 * the License.  You may obtain a copy of the License at
 *
 *     http://www.apache.org/licenses/LICENSE-2.0
 *
 * Unless required by applicable law or agreed to in writing, software
 * distributed under the License is distributed on an "AS IS" BASIS,
 * WITHOUT WARRANTIES OR CONDITIONS OF ANY KIND, either express or implied.
 * See the License for the specific language governing permissions and
 * limitations under the License.
 */
package org.apache.dubbo.metadata.store.zookeeper;

import org.apache.dubbo.common.Constants;
import org.apache.dubbo.common.URL;
import org.apache.dubbo.common.utils.NetUtils;
import org.apache.dubbo.metadata.definition.ServiceDefinitionBuilder;
import org.apache.dubbo.metadata.definition.model.FullServiceDefinition;
import org.apache.dubbo.metadata.identifier.MetadataIdentifier;
import org.apache.dubbo.remoting.zookeeper.curator.CuratorZookeeperTransporter;

import com.google.gson.Gson;
import org.apache.curator.test.TestingServer;
import org.junit.jupiter.api.AfterEach;
import org.junit.jupiter.api.Assertions;
import org.junit.jupiter.api.BeforeEach;
import org.junit.jupiter.api.Disabled;
import org.junit.jupiter.api.Test;

import java.util.HashMap;
import java.util.Map;

/**
 * 2018/10/9
 */
<<<<<<< HEAD
@Disabled("Keeps fail on Travis")
=======
>>>>>>> d75ce73e
public class ZookeeperMetadataReportTest {
    private TestingServer zkServer;
    private ZookeeperMetadataReport zookeeperMetadataReport;
    private URL registryUrl;
    private ZookeeperMetadataReportFactory zookeeperMetadataReportFactory;

    @BeforeEach
    public void setUp() throws Exception {
        int zkServerPort = NetUtils.getAvailablePort();
        this.zkServer = new TestingServer(zkServerPort, true);
        this.registryUrl = URL.valueOf("zookeeper://localhost:" + zkServerPort);

        zookeeperMetadataReportFactory = new ZookeeperMetadataReportFactory();
        zookeeperMetadataReportFactory.setZookeeperTransporter(new CuratorZookeeperTransporter());
        this.zookeeperMetadataReport = (ZookeeperMetadataReport) zookeeperMetadataReportFactory.createMetadataReport(registryUrl);
    }

    @AfterEach
    public void tearDown() throws Exception {
        zkServer.stop();
    }

    private void deletePath(MetadataIdentifier metadataIdentifier, ZookeeperMetadataReport zookeeperMetadataReport) {
        String category = zookeeperMetadataReport.toRootDir() + metadataIdentifier.getUniqueKey(MetadataIdentifier.KeyTypeEnum.PATH);
        zookeeperMetadataReport.deletePath(category);
    }

    @Test
    public void testStoreProvider() throws ClassNotFoundException, InterruptedException {
        String interfaceName = "org.apache.dubbo.metadata.store.zookeeper.ZookeeperMetadataReport4TstService";
        String version = "1.0.0.zk.md";
        String group = null;
        String application = "vic.zk.md";
        MetadataIdentifier providerMetadataIdentifier = storePrivider(zookeeperMetadataReport, interfaceName, version, group, application);

        String fileContent = zookeeperMetadataReport.zkClient.getContent(zookeeperMetadataReport.getNodePath(providerMetadataIdentifier));
<<<<<<< HEAD
        Assertions.assertNotNull(fileContent);

        deletePath(providerMetadataIdentifier, zookeeperMetadataReport);
        fileContent = zookeeperMetadataReport.zkClient.getContent(zookeeperMetadataReport.getNodePath(providerMetadataIdentifier));
        Assertions.assertNull(fileContent);
=======
        fileContent = waitSeconds(fileContent, 3500, zookeeperMetadataReport.getNodePath(providerMetadataIdentifier));
        Assert.assertNotNull(fileContent);

        deletePath(providerMetadataIdentifier, zookeeperMetadataReport);
        fileContent = zookeeperMetadataReport.zkClient.getContent(zookeeperMetadataReport.getNodePath(providerMetadataIdentifier));
        fileContent = waitSeconds(fileContent, 1000, zookeeperMetadataReport.getNodePath(providerMetadataIdentifier));
        Assert.assertNull(fileContent);
>>>>>>> d75ce73e


        providerMetadataIdentifier = storePrivider(zookeeperMetadataReport, interfaceName, version, group, application);
        fileContent = zookeeperMetadataReport.zkClient.getContent(zookeeperMetadataReport.getNodePath(providerMetadataIdentifier));
<<<<<<< HEAD
        Assertions.assertNotNull(fileContent);
=======
        fileContent = waitSeconds(fileContent, 3500, zookeeperMetadataReport.getNodePath(providerMetadataIdentifier));
        Assert.assertNotNull(fileContent);
>>>>>>> d75ce73e

        Gson gson = new Gson();
        FullServiceDefinition fullServiceDefinition = gson.fromJson(fileContent, FullServiceDefinition.class);
        Assertions.assertEquals(fullServiceDefinition.getParameters().get("paramTest"), "zkTest");
    }


    @Test
    public void testConsumer() throws ClassNotFoundException, InterruptedException {
        String interfaceName = "org.apache.dubbo.metadata.store.zookeeper.ZookeeperMetadataReport4TstService";
        String version = "1.0.0.zk.md";
        String group = null;
        String application = "vic.zk.md";
        MetadataIdentifier consumerMetadataIdentifier = storeConsumer(zookeeperMetadataReport, interfaceName, version, group, application);

        String fileContent = zookeeperMetadataReport.zkClient.getContent(zookeeperMetadataReport.getNodePath(consumerMetadataIdentifier));
<<<<<<< HEAD
        Assertions.assertNotNull(fileContent);

        deletePath(consumerMetadataIdentifier, zookeeperMetadataReport);
        fileContent = zookeeperMetadataReport.zkClient.getContent(zookeeperMetadataReport.getNodePath(consumerMetadataIdentifier));
        Assertions.assertNull(fileContent);

        consumerMetadataIdentifier = storeConsumer(zookeeperMetadataReport, interfaceName, version, group, application);
        fileContent = zookeeperMetadataReport.zkClient.getContent(zookeeperMetadataReport.getNodePath(consumerMetadataIdentifier));
        Assertions.assertNotNull(fileContent);
        Assertions.assertEquals(fileContent, "{\"paramConsumerTest\":\"zkCm\"}");
=======
        fileContent = waitSeconds(fileContent, 3500, zookeeperMetadataReport.getNodePath(consumerMetadataIdentifier));
        Assert.assertNotNull(fileContent);

        deletePath(consumerMetadataIdentifier, zookeeperMetadataReport);
        fileContent = zookeeperMetadataReport.zkClient.getContent(zookeeperMetadataReport.getNodePath(consumerMetadataIdentifier));
        fileContent = waitSeconds(fileContent, 1000, zookeeperMetadataReport.getNodePath(consumerMetadataIdentifier));
        Assert.assertNull(fileContent);

        consumerMetadataIdentifier = storeConsumer(zookeeperMetadataReport, interfaceName, version, group, application);
        fileContent = zookeeperMetadataReport.zkClient.getContent(zookeeperMetadataReport.getNodePath(consumerMetadataIdentifier));
        fileContent = waitSeconds(fileContent, 3000, zookeeperMetadataReport.getNodePath(consumerMetadataIdentifier));
        Assert.assertNotNull(fileContent);
        Assert.assertEquals(fileContent, "{\"paramConsumerTest\":\"zkCm\"}");
>>>>>>> d75ce73e
    }


    private MetadataIdentifier storePrivider(ZookeeperMetadataReport zookeeperMetadataReport, String interfaceName, String version, String group, String application) throws ClassNotFoundException, InterruptedException {
        URL url = URL.valueOf("xxx://" + NetUtils.getLocalAddress().getHostName() + ":4444/" + interfaceName + "?paramTest=zkTest&version=" + version + "&application="
                + application + (group == null ? "" : "&group=" + group));

        MetadataIdentifier providerMetadataIdentifier = new MetadataIdentifier(interfaceName, version, group, Constants.PROVIDER_SIDE, application);
        Class interfaceClass = Class.forName(interfaceName);
        FullServiceDefinition fullServiceDefinition = ServiceDefinitionBuilder.buildFullDefinition(interfaceClass, url.getParameters());

        zookeeperMetadataReport.storeProviderMetadata(providerMetadataIdentifier, fullServiceDefinition);
        Thread.sleep(2000);
        return providerMetadataIdentifier;
    }

    private MetadataIdentifier storeConsumer(ZookeeperMetadataReport zookeeperMetadataReport, String interfaceName, String version, String group, String application) throws ClassNotFoundException, InterruptedException {
        URL url = URL.valueOf("xxx://" + NetUtils.getLocalAddress().getHostName() + ":4444/" + interfaceName + "?version=" + version + "&application="
                + application + (group == null ? "" : "&group=" + group));

        MetadataIdentifier consumerMetadataIdentifier = new MetadataIdentifier(interfaceName, version, group, Constants.CONSUMER_SIDE, application);
        Class interfaceClass = Class.forName(interfaceName);

        Map<String, String> tmp = new HashMap<>();
        tmp.put("paramConsumerTest", "zkCm");
        zookeeperMetadataReport.storeConsumerMetadata(consumerMetadataIdentifier, tmp);
        Thread.sleep(2000);

        return consumerMetadataIdentifier;
    }

    private String waitSeconds(String value, long moreTime, String path) throws InterruptedException {
        if (value == null) {
            Thread.sleep(moreTime);
            return zookeeperMetadataReport.zkClient.getContent(path);
        }
        return value;
    }
}<|MERGE_RESOLUTION|>--- conflicted
+++ resolved
@@ -26,11 +26,11 @@
 
 import com.google.gson.Gson;
 import org.apache.curator.test.TestingServer;
-import org.junit.jupiter.api.AfterEach;
-import org.junit.jupiter.api.Assertions;
-import org.junit.jupiter.api.BeforeEach;
-import org.junit.jupiter.api.Disabled;
-import org.junit.jupiter.api.Test;
+import org.junit.After;
+import org.junit.Assert;
+import org.junit.Before;
+import org.junit.Ignore;
+import org.junit.Test;
 
 import java.util.HashMap;
 import java.util.Map;
@@ -38,17 +38,13 @@
 /**
  * 2018/10/9
  */
-<<<<<<< HEAD
-@Disabled("Keeps fail on Travis")
-=======
->>>>>>> d75ce73e
 public class ZookeeperMetadataReportTest {
     private TestingServer zkServer;
     private ZookeeperMetadataReport zookeeperMetadataReport;
     private URL registryUrl;
     private ZookeeperMetadataReportFactory zookeeperMetadataReportFactory;
 
-    @BeforeEach
+    @Before
     public void setUp() throws Exception {
         int zkServerPort = NetUtils.getAvailablePort();
         this.zkServer = new TestingServer(zkServerPort, true);
@@ -59,7 +55,7 @@
         this.zookeeperMetadataReport = (ZookeeperMetadataReport) zookeeperMetadataReportFactory.createMetadataReport(registryUrl);
     }
 
-    @AfterEach
+    @After
     public void tearDown() throws Exception {
         zkServer.stop();
     }
@@ -78,13 +74,6 @@
         MetadataIdentifier providerMetadataIdentifier = storePrivider(zookeeperMetadataReport, interfaceName, version, group, application);
 
         String fileContent = zookeeperMetadataReport.zkClient.getContent(zookeeperMetadataReport.getNodePath(providerMetadataIdentifier));
-<<<<<<< HEAD
-        Assertions.assertNotNull(fileContent);
-
-        deletePath(providerMetadataIdentifier, zookeeperMetadataReport);
-        fileContent = zookeeperMetadataReport.zkClient.getContent(zookeeperMetadataReport.getNodePath(providerMetadataIdentifier));
-        Assertions.assertNull(fileContent);
-=======
         fileContent = waitSeconds(fileContent, 3500, zookeeperMetadataReport.getNodePath(providerMetadataIdentifier));
         Assert.assertNotNull(fileContent);
 
@@ -92,21 +81,16 @@
         fileContent = zookeeperMetadataReport.zkClient.getContent(zookeeperMetadataReport.getNodePath(providerMetadataIdentifier));
         fileContent = waitSeconds(fileContent, 1000, zookeeperMetadataReport.getNodePath(providerMetadataIdentifier));
         Assert.assertNull(fileContent);
->>>>>>> d75ce73e
 
 
         providerMetadataIdentifier = storePrivider(zookeeperMetadataReport, interfaceName, version, group, application);
         fileContent = zookeeperMetadataReport.zkClient.getContent(zookeeperMetadataReport.getNodePath(providerMetadataIdentifier));
-<<<<<<< HEAD
-        Assertions.assertNotNull(fileContent);
-=======
         fileContent = waitSeconds(fileContent, 3500, zookeeperMetadataReport.getNodePath(providerMetadataIdentifier));
         Assert.assertNotNull(fileContent);
->>>>>>> d75ce73e
 
         Gson gson = new Gson();
         FullServiceDefinition fullServiceDefinition = gson.fromJson(fileContent, FullServiceDefinition.class);
-        Assertions.assertEquals(fullServiceDefinition.getParameters().get("paramTest"), "zkTest");
+        Assert.assertEquals(fullServiceDefinition.getParameters().get("paramTest"), "zkTest");
     }
 
 
@@ -119,18 +103,6 @@
         MetadataIdentifier consumerMetadataIdentifier = storeConsumer(zookeeperMetadataReport, interfaceName, version, group, application);
 
         String fileContent = zookeeperMetadataReport.zkClient.getContent(zookeeperMetadataReport.getNodePath(consumerMetadataIdentifier));
-<<<<<<< HEAD
-        Assertions.assertNotNull(fileContent);
-
-        deletePath(consumerMetadataIdentifier, zookeeperMetadataReport);
-        fileContent = zookeeperMetadataReport.zkClient.getContent(zookeeperMetadataReport.getNodePath(consumerMetadataIdentifier));
-        Assertions.assertNull(fileContent);
-
-        consumerMetadataIdentifier = storeConsumer(zookeeperMetadataReport, interfaceName, version, group, application);
-        fileContent = zookeeperMetadataReport.zkClient.getContent(zookeeperMetadataReport.getNodePath(consumerMetadataIdentifier));
-        Assertions.assertNotNull(fileContent);
-        Assertions.assertEquals(fileContent, "{\"paramConsumerTest\":\"zkCm\"}");
-=======
         fileContent = waitSeconds(fileContent, 3500, zookeeperMetadataReport.getNodePath(consumerMetadataIdentifier));
         Assert.assertNotNull(fileContent);
 
@@ -144,7 +116,6 @@
         fileContent = waitSeconds(fileContent, 3000, zookeeperMetadataReport.getNodePath(consumerMetadataIdentifier));
         Assert.assertNotNull(fileContent);
         Assert.assertEquals(fileContent, "{\"paramConsumerTest\":\"zkCm\"}");
->>>>>>> d75ce73e
     }
 
 
